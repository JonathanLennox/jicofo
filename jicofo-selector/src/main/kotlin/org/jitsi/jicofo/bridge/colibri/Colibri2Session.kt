--- conflicted
+++ resolved
@@ -458,13 +458,9 @@
             )
 
             val endpoints = Endpoints.getBuilder()
-<<<<<<< HEAD
             participants.filter { !it.visitor }.forEach {
-                endpoints.addEndpoint(it.toEndpoint(create = true, expire = false))
-            }
-=======
-            participants.forEach { endpoints.addEndpoint(it.toEndpoint(create = true, expire = false).build()) }
->>>>>>> 154167d7
+                endpoints.addEndpoint(it.toEndpoint(create = true, expire = false).build())
+            }
             relay.setEndpoints(endpoints.build())
 
             relay.setTransport(
