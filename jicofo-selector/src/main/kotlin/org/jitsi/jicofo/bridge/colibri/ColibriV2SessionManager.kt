--- conflicted
+++ resolved
@@ -241,8 +241,8 @@
     }
 
     override fun addLinkBetween(session: Colibri2Session, otherSession: Colibri2Session, meshId: String) {
-        val participantsBehindSession = getNodesBehind(meshId, session).flatMap { getSessionParticipants(it) }
-        val participantsBehindOtherSession = getNodesBehind(meshId, otherSession).flatMap { getSessionParticipants(it) }
+        val participantsBehindSession = getNodesBehind(meshId, session).flatMap { getVisibleSessionParticipants(it) }
+        val participantsBehindOtherSession = getNodesBehind(meshId, otherSession).flatMap { getVisibleSessionParticipants(it) }
 
         session.createRelay(otherSession.relayId!!, participantsBehindOtherSession, initiator = true)
         otherSession.createRelay(session.relayId!!, participantsBehindSession, initiator = false)
@@ -304,17 +304,8 @@
             stanzaCollector = session.sendAllocationRequest(participantInfo)
             add(participantInfo)
             if (created) {
-<<<<<<< HEAD
                 val meshId = "0" // TODO - get from bridge selection somehow
                 addNodeToMesh(session, meshId)
-=======
-                sessions.values.filter { it != session }.forEach {
-                    logger.debug { "Creating relays between $session and $it." }
-                    // We already made sure that relayId is not null when there are multiple sessions.
-                    it.createRelay(session.relayId!!, getVisibleSessionParticipants(session), initiator = true)
-                    session.createRelay(it.relayId!!, getVisibleSessionParticipants(it), initiator = false)
-                }
->>>>>>> b1f5c7a7
             } else {
                 getPathsFrom(session) { _, otherSession, from ->
                     if (from != null) {
